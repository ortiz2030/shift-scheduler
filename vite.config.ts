--- conflicted
+++ resolved
@@ -1,8 +1,8 @@
-<<<<<<< HEAD
 import { defineConfig } from 'vite'
 import react from '@vitejs/plugin-react'
 
 export default defineConfig({
+  base: '/',
   plugins: [react()],
   server: {
     headers: {
@@ -21,28 +21,4 @@
       }
     }
   }
-=======
-import { defineConfig } from 'vite'
-import react from '@vitejs/plugin-react'
-
-export default defineConfig({
-  plugins: [react()],
-  server: {
-    headers: {
-      'Content-Security-Policy': "script-src 'self' 'unsafe-eval' 'unsafe-inline';"
-    }
-  },
-  build: {
-    target: 'es2015',
-    rollupOptions: {
-      output: {
-        manualChunks: {
-          vendor: ['react', 'react-dom'],
-          mui: ['@mui/material', '@mui/icons-material', '@emotion/react', '@emotion/styled'],
-          dnd: ['@dnd-kit/core', '@dnd-kit/sortable', '@dnd-kit/utilities']
-        }
-      }
-    }
-  }
->>>>>>> 63208661a7dae6518c087cc245d70fce692c23bc
-}) +})